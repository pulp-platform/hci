hci:
  vlog_opts: [
    +nowarnSVCHK,
    -suppress 2275,
    -L hwpe_stream_lib
  ]
<<<<<<< HEAD
  files:
    - rtl/common/hci_package.sv
    - rtl/common/hci_interfaces.sv
    - rtl/interco/hci_log_interconnect.sv
    - rtl/interco/hci_log_interconnect_l2.sv
    - rtl/hci_interconnect.sv
    - rtl/interco/hci_hwpe_interconnect.sv
    - rtl/interco/hci_shallow_interconnect.sv
    - rtl/core/hci_core_fifo.sv
    - rtl/core/hci_core_assign.sv
    - rtl/core/hci_core_memmap_filter.sv
    - rtl/core/hci_core_memmap_demux_interl.sv
    - rtl/core/hci_core_sink.sv
    - rtl/core/hci_core_source.sv
    - rtl/core/hci_core_mux_static.sv
    - rtl/mem/hci_mem_assign.sv
=======
  jg_inclibs: [
    hwpe-stream,
  ]
  files: [
     rtl/common/hci_package.sv,
     rtl/common/hci_interfaces.sv,
     rtl/interco/hci_log_interconnect.sv,
     rtl/interco/hci_log_interconnect_l2.sv,
     rtl/interco/hci_new_log_interconnect.sv,
     rtl/hci_interconnect.sv,
     rtl/interco/hci_hwpe_interconnect.sv,
     rtl/interco/hci_shallow_interconnect.sv,
     rtl/core/hci_core_fifo.sv,
     rtl/core/hci_core_assign.sv,
     rtl/core/hci_core_memmap_filter.sv,
     rtl/core/hci_core_memmap_demux_interl.sv,
     rtl/core/hci_core_sink.sv,
     rtl/core/hci_core_source.sv,
     rtl/core/hci_core_mux_static.sv,
     rtl/core/hci_core_r_valid_filter.sv,
     rtl/core/hci_core_cmd_queue.sv,
  ]
>>>>>>> bcd18d67
<|MERGE_RESOLUTION|>--- conflicted
+++ resolved
@@ -4,28 +4,10 @@
     -suppress 2275,
     -L hwpe_stream_lib
   ]
-<<<<<<< HEAD
-  files:
-    - rtl/common/hci_package.sv
-    - rtl/common/hci_interfaces.sv
-    - rtl/interco/hci_log_interconnect.sv
-    - rtl/interco/hci_log_interconnect_l2.sv
-    - rtl/hci_interconnect.sv
-    - rtl/interco/hci_hwpe_interconnect.sv
-    - rtl/interco/hci_shallow_interconnect.sv
-    - rtl/core/hci_core_fifo.sv
-    - rtl/core/hci_core_assign.sv
-    - rtl/core/hci_core_memmap_filter.sv
-    - rtl/core/hci_core_memmap_demux_interl.sv
-    - rtl/core/hci_core_sink.sv
-    - rtl/core/hci_core_source.sv
-    - rtl/core/hci_core_mux_static.sv
-    - rtl/mem/hci_mem_assign.sv
-=======
   jg_inclibs: [
     hwpe-stream,
   ]
-  files: [
+  files:
      rtl/common/hci_package.sv,
      rtl/common/hci_interfaces.sv,
      rtl/interco/hci_log_interconnect.sv,
@@ -43,5 +25,4 @@
      rtl/core/hci_core_mux_static.sv,
      rtl/core/hci_core_r_valid_filter.sv,
      rtl/core/hci_core_cmd_queue.sv,
-  ]
->>>>>>> bcd18d67
+  ]